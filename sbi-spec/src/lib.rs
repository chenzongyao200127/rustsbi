--- conflicted
+++ resolved
@@ -251,7 +251,8 @@
         const_assert_eq!(20, firmware_event::HFENCE_VVMA_ASID_SENT);
         const_assert_eq!(21, firmware_event::HFENCE_VVMA_ASID_RECEIVED);
         const_assert_eq!(65535, firmware_event::PLATFORM);
-<<<<<<< HEAD
+
+        const_assert_eq!(4096, shmem_size::SIZE);
         const_assert_eq!(1, flags::CounterCfgFlags::SKIP_MATCH.bits());
         const_assert_eq!(2, flags::CounterCfgFlags::CLEAR_VALUE.bits());
         const_assert_eq!(4, flags::CounterCfgFlags::AUTO_START.bits());
@@ -264,10 +265,6 @@
         const_assert_eq!(2, flags::CounterStartFlags::INIT_SNAPSHOT.bits());
         const_assert_eq!(1, flags::CounterStopFlags::RESET.bits());
         const_assert_eq!(2, flags::CounterStopFlags::TAKE_SNAPSHOT.bits());
-=======
-
-        const_assert_eq!(4096, shmem_size::SIZE);
->>>>>>> 0837da8f
     }
     // §12
     #[test]
