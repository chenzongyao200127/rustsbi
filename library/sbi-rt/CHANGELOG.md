# Changelog

All notable changes to this project will be documented in this file.

The format is based on [Keep a Changelog](https://keepachangelog.com/en/1.0.0/), and this project adheres
to [Semantic Versioning](https://semver.org/spec/v2.0.0.html).

## [Unreleased]

### Added

- pmu: add missing `pmu_snapshot_set_shmem` function.
- pmu: `pmu_snapshot_set_shmem` function signature, documents and implementation
- lib: re-export `sbi_spec::base::CounterMask` on crate root.
- rt: add FWFT extension support to SBI implementation.
- Add C language naming alias tags to all functions of the sbi-rt library
- rt: add DBTR extension support to SBI implementation.
- dbtr: use `TriggerMask` structure in sbi-rt DBTR functions
- rt: add structure for SSE, FWFT, DBTR, and MPXY extensions
- rt: add SSE extension support to SBI implementation.

### Modified

- pmu: change `counter_idx_mask` and `counter_idx_base` parameters into `counter_idx` with type `CounterMask`.
- Migrate sbi-rt crate to Rust 2024 edition.
- doc: update crate-level documentation to specify that all SBI call functions return `SbiRet<usize>`.

### Fixed

- base: fix wrong `extension_id` of `Suspend` structure
- binary: allow 8 arguments on internal function `sbi_call_6`.
<<<<<<< HEAD
- Fix typos.
=======
- lib: clarify error codes in documents of SBI IPI and RFENCE extensions.
>>>>>>> 3eb910cd

## [0.0.3] - 2024-02-08

This version adds support to the RISC-V SBI Specification version 2.0 ratified.

### Added

- Debug Console extension support
- `pmu_counter_fw_read_hi` in PMU extension
- Support for SBI CPPC extension
- Support for NACL and STA extensions
- Re-export `HartMask`, `Physical`, `SbiRet` and `SharedPtr` on `sbi-rt` library root

### Modified

- SPI and RFNC extensions now use `HartMask` parameter

### Fixed

- Minor document fixes on `ConfigFlags` and `set_timer`
- Document fixes on the HSM extension from SBI 2.0
- Extension ID of the Nacl and Sta extensions.

## [0.0.2] - 2022-10-10

In this version, we changed API style to trait-based type parameters, which would make it easier to
check parameter types at runtime to reduce errors.
If user chooses to use `integer-impls` feature, it would fall back to older style functions using integer types.

### Added

- Trait-based type parameter for all extensions
- Feature `integer-impls` to allow fast prototyping with sbi-rt crate
- Feature `legacy` to gate the SBI legacy extension
- Documents on various functions

### Modified

- Update `sbi-spec` to version 0.0.4, re-export `Version` structure
- Function `probe_extension` now returns an `ExtensionInfo` value
- Function `pmu_num_counters` returns a `usize` value

[Unreleased]: https://github.com/rustsbi/sbi-rt/compare/v0.0.3...HEAD
[0.0.3]: https://github.com/rustsbi/sbi-rt/compare/v0.0.2...v0.0.3
[0.0.2]: https://github.com/rustsbi/sbi-rt/compare/v0.0.1...v0.0.2
[0.0.1]: https://github.com/rustsbi/sbi-rt/releases/tag/v0.0.1
<|MERGE_RESOLUTION|>--- conflicted
+++ resolved
@@ -29,11 +29,8 @@
 
 - base: fix wrong `extension_id` of `Suspend` structure
 - binary: allow 8 arguments on internal function `sbi_call_6`.
-<<<<<<< HEAD
+- lib: clarify error codes in documents of SBI IPI and RFENCE extensions.
 - Fix typos.
-=======
-- lib: clarify error codes in documents of SBI IPI and RFENCE extensions.
->>>>>>> 3eb910cd
 
 ## [0.0.3] - 2024-02-08
 
